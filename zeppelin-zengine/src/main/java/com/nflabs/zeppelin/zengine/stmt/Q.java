package com.nflabs.zeppelin.zengine.stmt;

import java.io.BufferedReader;
import java.io.ByteArrayInputStream;
import java.io.IOException;
import java.io.InputStream;
import java.io.InputStreamReader;
import java.io.UnsupportedEncodingException;
import java.net.URI;
import java.util.HashMap;
import java.util.LinkedList;
import java.util.List;
import java.util.Map;

import javax.script.Bindings;
import javax.script.ScriptContext;
import javax.script.ScriptEngine;
import javax.script.ScriptException;

import org.slf4j.Logger;
import org.slf4j.LoggerFactory;

import com.nflabs.zeppelin.conf.ZeppelinConfiguration;
import com.nflabs.zeppelin.conf.ZeppelinConfiguration.ConfVars;
import com.nflabs.zeppelin.result.Result;
<<<<<<< HEAD
import com.nflabs.zeppelin.zengine.ERBEvaluator;
=======
import com.nflabs.zeppelin.util.Util;
>>>>>>> 571302da
import com.nflabs.zeppelin.zengine.ParamInfo;
import com.nflabs.zeppelin.zengine.ZException;
import com.nflabs.zeppelin.zengine.context.ZContext;
import com.nflabs.zeppelin.zengine.context.ZLocalContextImpl;
import com.nflabs.zeppelin.zengine.context.ZWebContext;
import com.sun.script.jruby.JRubyScriptEngineFactory;

/**
 * Q stands for Query
 * @author moon
 *
 */
public class Q extends Z {
	protected String query;
	private List<URI> resources = new LinkedList<URI>();
	Result cachedResultDataObject;
	transient boolean initialized = false;
    
	transient static final String ARG_VAR_NAME="arg";
	transient static final String INPUT_VAR_NAME="in";
	transient static final String OUTPUT_VAR_NAME="out";

	transient private ERBEvaluator erbEvaluator = null;

    /**
     * Once getQuery() evaluated, then save result into this variable so, don't evaluate again. 
     */
    transient private String evaluatedQuery = null;

	/**
	 * Create with given query. Query is single HiveQL statement.
	 * Query can erb template. ZContext is injected to the template
	 * @param query
	 * @param z 
	 * @param driver 
	 * @throws ZException
	 */
	public Q(String query) throws ZException{
		super();
		this.query = query;
		initialize();
	}
	
	private Logger logger(){
		return LoggerFactory.getLogger(Q.class);
	}
	
	protected void initialize() throws ZException {
		if(initialized){
			return ;
		}		
		initialized = true;
	}

	/**
	 * Adds resource required by this query.
	 * Either normal file or jar lib.
	 * Will be automatically added before executing this query.
	 * i.e. <code>ADD FILE [uri]</code> or <code>ADD JAR [uri]</code> is executed automatically.
	 * @param r
	 * @return
	 */
	public Q withResource(URI r){
		resources.add(r);
		return this;
	}
	
	protected String getQuery(BufferedReader erb, ZContext zcontext) throws ZException{
		return getErbEvaluator().eval(erb, zcontext);
	}
	
	private ERBEvaluator getErbEvaluator(){
		if(erbEvaluator==null){
			if(hasPrev() && prev() instanceof Q) {
				erbEvaluator = ((Q)prev()).getErbEvaluator();
			} else {
				erbEvaluator = new ERBEvaluator();
			}
<<<<<<< HEAD
=======
			rubyScript.append("z = $_zpZ\n");
			try {
				String line = null;
				rubyScript.append("$_zpErb = \"\"\n");
	
				boolean first = true;
				while((line = erb.readLine())!=null){
					String newline;
					if(first==false){
						newline = "\\n";
					} else {
						newline = "";
						first = false;
					}
					rubyScript.append("$_zpErb += \""+newline+line.replaceAll("\"", "\\\\\"")+"\"\n");
				}
				rubyScript.append("$_zpErb += \"<% local_variables.each do |xx|\n    if xx != 'z' and xx != '_erbout' then $_zpLV[xx] = eval(xx) end\nend %>\"\n");
			} catch (IOException e1) {
				throw new ZException(e1);
			}
			rubyScript.append("$_zpE = ERB.new($_zpErb, \"<>-\").result(binding)\n");
	        try {
	        	rubyScriptEngine.eval(rubyScript.toString(), bindings);
			} catch (ScriptException e) {
				throw new ZException(e);
			}	        
	        String q = (String) bindings.get("_zpE");

	        return nonNullString(q);
>>>>>>> 571302da
		}
		return erbEvaluator;
	}

	public void withErbEvaluator(ERBEvaluator e){
		erbEvaluator = e;
	}

    protected String evalWebTemplate(BufferedReader erb, ZWebContext zWebContext) throws ZException{
		return getErbEvaluator().eval(erb, zWebContext);
	}

	/**
	 * Get query to be executed.
	 * Template is evaluated with ZContext.
	 * And CREATE TABLE or CREATE VIEW statement is added in front of query according to settings
	 */
	@Override
	public String getQuery() throws ZException{
		if(evaluatedQuery!=null) return evaluatedQuery;

		if(hasPrev()){
			// purpose of calling is evaluating erb. because it need to share the same local variable context
			prev().getQuery();
		}

<<<<<<< HEAD
		ByteArrayInputStream ins = new ByteArrayInputStream(query.getBytes());
		BufferedReader erb = new BufferedReader(new InputStreamReader(ins));

		ZLocalContextImpl zContext = new ZLocalContextImpl( hasPrev() ? prev().name() : null, name(), query, params);

		String q = getQuery(erb, zContext);
		try {ins.close();} catch (IOException e) {}

		return q;
=======
		ByteArrayInputStream ins;
		try {
			ins = new ByteArrayInputStream(query.getBytes());
			BufferedReader erb = new BufferedReader(new InputStreamReader(ins));
			ZContext zContext = new ZContext( hasPrev() ? prev().name() : null, name(), query, params);
			String q = getQuery(erb, zContext);
			ins.close();
			return q;
		} catch (IOException e) {
			throw new ZException(e);
		}
>>>>>>> 571302da
	}
	
	/**
	 * Get web representation of result.
	 * Printed as a table
	 */
	public InputStream readWebResource(String path) throws ZException{
		initialize();
		
		ZWebContext zWebContext = null;
		try{
			zWebContext = new ZWebContext(result());
		} catch(ZException e){						
		}
		InputStream ins = this.getClass().getResourceAsStream("/table.erb");
		BufferedReader erb = new BufferedReader(new InputStreamReader(ins));					
		String q = evalWebTemplate(erb, zWebContext);
		try {
			ins.close();
		} catch (IOException e) {
			logger().error("Assert", e);
		}
		return new ByteArrayInputStream(q.getBytes());
	}

	
	/**
	 * Return URI of resources
	 */
	@Override
	public List<URI> getResources() throws ZException {	
		if(prev()==null){
			return resources;
		} else {
			List<URI> r = new LinkedList<URI>();
			r.addAll(resources);
			r.addAll(prev().getResources());
			return r;
		}
	}
	
	/**
	 * When this object is no longer used, this method is invoked to cleanup results.
	 */
	@Override
	public String getReleaseQuery() throws ZException {
		return null;
	}

	/**
	 * Check if it is capable of rendering web
	 */
	@Override
	public boolean isWebEnabled() {
		if(next()==null) return true;
		else return false;
	}

	@Override
	protected Map<String, ParamInfo> extractParams() throws ZException {
		Map<String, ParamInfo> paramInfos = new HashMap<String, ParamInfo>();
		
		ByteArrayInputStream ins = new ByteArrayInputStream(query.getBytes());
		BufferedReader erb = new BufferedReader(new InputStreamReader(ins));
		
		ZLocalContextImpl zContext = new ZLocalContextImpl( (prev()==null) ? null : prev().name(), name(), query, params);
				
		try {
			getQuery(erb, zContext);
		} catch (ZException e1) {
			logger().debug("dry run error", e1);
		}
		try {ins.close();} catch (IOException e) {}

		ZWebContext zWebContext = null;
		if(isWebEnabled()==true){

			zWebContext = new ZWebContext(null);
			InputStream in = this.getClass().getResourceAsStream("/table.erb");
			erb = new BufferedReader(new InputStreamReader(in));					
			try {
				evalWebTemplate(erb, zWebContext);
			} catch (ZException e1) {
				logger().debug("dry run error", e1);
			}
			try {
				ins.close();
			} catch (IOException e) {
				logger().error("Assert", e);
			}
		}

		if(zWebContext!=null){
			paramInfos.putAll(zWebContext.getParamInfos());
		}
		
		if(zContext!=null){
			paramInfos.putAll(zContext.getParamInfos());
		}
		
		return paramInfos;
	}

}<|MERGE_RESOLUTION|>--- conflicted
+++ resolved
@@ -5,35 +5,22 @@
 import java.io.IOException;
 import java.io.InputStream;
 import java.io.InputStreamReader;
-import java.io.UnsupportedEncodingException;
 import java.net.URI;
 import java.util.HashMap;
 import java.util.LinkedList;
 import java.util.List;
 import java.util.Map;
 
-import javax.script.Bindings;
-import javax.script.ScriptContext;
-import javax.script.ScriptEngine;
-import javax.script.ScriptException;
-
 import org.slf4j.Logger;
 import org.slf4j.LoggerFactory;
 
-import com.nflabs.zeppelin.conf.ZeppelinConfiguration;
-import com.nflabs.zeppelin.conf.ZeppelinConfiguration.ConfVars;
 import com.nflabs.zeppelin.result.Result;
-<<<<<<< HEAD
 import com.nflabs.zeppelin.zengine.ERBEvaluator;
-=======
-import com.nflabs.zeppelin.util.Util;
->>>>>>> 571302da
 import com.nflabs.zeppelin.zengine.ParamInfo;
 import com.nflabs.zeppelin.zengine.ZException;
 import com.nflabs.zeppelin.zengine.context.ZContext;
 import com.nflabs.zeppelin.zengine.context.ZLocalContextImpl;
 import com.nflabs.zeppelin.zengine.context.ZWebContext;
-import com.sun.script.jruby.JRubyScriptEngineFactory;
 
 /**
  * Q stands for Query
@@ -106,38 +93,6 @@
 			} else {
 				erbEvaluator = new ERBEvaluator();
 			}
-<<<<<<< HEAD
-=======
-			rubyScript.append("z = $_zpZ\n");
-			try {
-				String line = null;
-				rubyScript.append("$_zpErb = \"\"\n");
-	
-				boolean first = true;
-				while((line = erb.readLine())!=null){
-					String newline;
-					if(first==false){
-						newline = "\\n";
-					} else {
-						newline = "";
-						first = false;
-					}
-					rubyScript.append("$_zpErb += \""+newline+line.replaceAll("\"", "\\\\\"")+"\"\n");
-				}
-				rubyScript.append("$_zpErb += \"<% local_variables.each do |xx|\n    if xx != 'z' and xx != '_erbout' then $_zpLV[xx] = eval(xx) end\nend %>\"\n");
-			} catch (IOException e1) {
-				throw new ZException(e1);
-			}
-			rubyScript.append("$_zpE = ERB.new($_zpErb, \"<>-\").result(binding)\n");
-	        try {
-	        	rubyScriptEngine.eval(rubyScript.toString(), bindings);
-			} catch (ScriptException e) {
-				throw new ZException(e);
-			}	        
-	        String q = (String) bindings.get("_zpE");
-
-	        return nonNullString(q);
->>>>>>> 571302da
 		}
 		return erbEvaluator;
 	}
@@ -164,29 +119,17 @@
 			prev().getQuery();
 		}
 
-<<<<<<< HEAD
-		ByteArrayInputStream ins = new ByteArrayInputStream(query.getBytes());
-		BufferedReader erb = new BufferedReader(new InputStreamReader(ins));
-
-		ZLocalContextImpl zContext = new ZLocalContextImpl( hasPrev() ? prev().name() : null, name(), query, params);
-
-		String q = getQuery(erb, zContext);
-		try {ins.close();} catch (IOException e) {}
-
-		return q;
-=======
 		ByteArrayInputStream ins;
 		try {
 			ins = new ByteArrayInputStream(query.getBytes());
 			BufferedReader erb = new BufferedReader(new InputStreamReader(ins));
-			ZContext zContext = new ZContext( hasPrev() ? prev().name() : null, name(), query, params);
+			ZLocalContextImpl zContext = new ZLocalContextImpl( hasPrev() ? prev().name() : null, name(), query, params);
 			String q = getQuery(erb, zContext);
 			ins.close();
 			return q;
 		} catch (IOException e) {
 			throw new ZException(e);
 		}
->>>>>>> 571302da
 	}
 	
 	/**
