--- conflicted
+++ resolved
@@ -73,7 +73,6 @@
 			e.printStackTrace();
 		}
 	}
-<<<<<<< HEAD
 
     private void loadAllNotes() throws IOException {
         File notebookDir = new File(conf.getNotebookDir());
@@ -93,26 +92,6 @@
     }
 
     public List<Note> getAllNotes() {
-=======
-	
-	private void loadAllNotes() throws IOException{
-		File notebookDir = new File(conf.getNotebookDir());
-		File[] dirs = notebookDir.listFiles();
-		if(dirs==null) return;
-		for(File f : dirs) {
-			if(f.isDirectory()) {
-				Scheduler scheduler = schedulerFactory.createOrGetFIFOScheduler("note_"+System.currentTimeMillis());
-				logger.info("Loading note from "+f.getName());
-				Note note = Note.load(f.getName(), conf, new NoteInterpreterLoader(replFactory, isLoaderStatic()), scheduler);
-				synchronized(notes){
-					notes.put(note.id(), note);
-				}
-			}
-		}
-	}
-	
-	public List<Note> getAllNotes(){
->>>>>>> 6b6f4447
 		synchronized(notes){
             List<Note> noteList = new ArrayList<Note>(notes.values());
             logger.info(""+noteList.size());
